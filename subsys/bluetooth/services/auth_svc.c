/**
 *  @file  auth_svc.c
 *
 *  @brief  BLE service to authenticate the BLE connection at the application layer.
 */

#include <zephyr/types.h>
#include <stddef.h>
#include <string.h>
#include <errno.h>
#include <zephyr.h>
#include <init.h>

#include <bluetooth/bluetooth.h>
#include <bluetooth/hci.h>
#include <bluetooth/conn.h>
#include <bluetooth/uuid.h>
#include <bluetooth/gatt.h>

#define LOG_LEVEL CONFIG_BT_GATT_AUTHS_LOG_LEVEL
#include <logging/log.h>
LOG_MODULE_REGISTER(AUTH_SERVICE_LOG_MODULE);

#include <bluetooth/services/auth_svc.h>



#if defined(CONFIG_BT_GATT_CLIENT)

/**
 * Called when Central receives data from the peripheral
 */
u8_t auth_svc_gatt_central_notify(struct bt_conn *conn, struct bt_gatt_subscribe_params *params,
                                   const void *data, u16_t length)
{
    struct authenticate_conn *auth_conn = (struct authenticate_conn *)bt_con_get_context(conn);

    if(auth_conn == NULL) {
        /* TODO: Log an error */
        printk("auth_svc_gatt_central_notify: NULL auth_conn.\n");
        return BT_GATT_ITER_CONTINUE;
    }

    printk("** num bytes received: %d\n", length);

    /* This happens when the connection is dropped */
    if(length == 0) {
        /* TODO: signal input buff is ready */
        return BT_GATT_ITER_CONTINUE;
    }

    int numbytes = auth_svc_buffer_put(&auth_conn->rx_buf, data, length);


    if((numbytes < 0) || (numbytes != length)) {
        /* log an error */
        LOG_ERR("Failed to set all received bytes, err: %d\n", numbytes);
        return BT_GATT_ITER_CONTINUE;
    }

    return BT_GATT_ITER_CONTINUE;
}


int auth_svc_central_recv(void *ctx, unsigned char *buf, size_t len)
{
    struct authenticate_conn *auth_conn = (struct authenticate_conn *)ctx;

    /* copy bytes, returns the number of bytes actually copied */
    int err = auth_svc_buffer_get(&auth_conn->rx_buf, buf,  len);

    return err;
}


int auth_svc_central_recv_timeout(void *ctx, unsigned char *buf, size_t len, uint32_t timeout_msec)
{
    int err = 0;
    struct authenticate_conn *auth_conn = (struct authenticate_conn *)ctx;

    err = auth_svc_buffer_get_wait(&auth_conn->rx_buf, buf, len, timeout_msec);

    return err;
}

static void gatt_central_write_cb(struct bt_conn *conn, u8_t err, struct bt_gatt_write_params *params)
{
    struct authenticate_conn *auth_conn = (struct authenticate_conn *)bt_con_get_context(conn);

    if(err) {
        LOG_ERR("gatt write failed, err: %d\n", err);
    } else {
        printk("gatt write success.\n");
    }

    auth_conn->write_att_err = err;

    k_sem_give(&auth_conn->auth_central_write_sem);
}

int auth_svc_central_tx(void *ctx, const unsigned char *buf, size_t len)
{
    struct authenticate_conn *auth_conn = (struct authenticate_conn *)ctx;
    int err = 0;
    u16_t write_count;
    int total_write_cnt = 0;
    struct bt_gatt_write_params write_params;

    write_params.func   = gatt_central_write_cb;
    write_params.handle = auth_conn->server_char_handle;
    write_params.offset = 0;


    /* if necessary break up the write */
    while(len != 0) {

        write_count = MIN(auth_conn->payload_size, len);

        write_params.data = buf;
        write_params.length = write_count;

        err = bt_gatt_write(auth_conn->conn, &write_params);

        if(err) {
            LOG_ERR("Failed to write to peripheral, err: %d\n", err);
            return err;
        }

        /* wait on semaphore for write completion */
        err = k_sem_take(&auth_conn->auth_central_write_sem, K_MSEC(3000));

        if(err) {
            LOG_ERR("Failed to take semaphore, err: %d\n", err);
            return err;
        }

        /* Was ther an ATT error code in the call back? */
        if(auth_conn->write_att_err != 0) {
            LOG_ERR("ATT write error occured, err: 0x%x\n", auth_conn->write_att_err);
            return -1;
        }

        total_write_cnt += write_count;
        buf += write_count;
        len -= write_count;
    }

    return total_write_cnt;
}

#endif  /* CONFIG_BT_GATT_CLIENT */

/**
 * Called when central has ACK'd receiving data
 * Function is called in the System workqueue context
 *
 * @param conn
 * @param attr
 * @param err
 */
static void auth_svc_peripheral_indicate(struct bt_conn *conn,
                                               const struct bt_gatt_attr *attr,
                                               u8_t err)
{
    struct authenticate_conn *auth_conn = (struct authenticate_conn *)bt_con_get_context(conn);

    // set error
    auth_conn->indicate_err = err;

    // signal semaphore that chunk fo data was received from the peripheral
    k_sem_give(&auth_conn->auth_indicate_sem);
}

int auth_svc_peripheral_tx(void *ctx, const unsigned char *buf, size_t len)
{
    struct authenticate_conn *auth_conn = (struct authenticate_conn *)ctx;
    int ret = 0;
    int total_bytes_sent = 0;
    bool done = false;
    size_t send_cnt = 0;

    /* Check the MTU, if not set correctly then set. Future enhancement
     * should include a callback to notify the peripheral if the MTU has
     * changed. */
    if(auth_conn->mtu == 0) {
        auth_conn->mtu = bt_gatt_get_mtu(auth_conn->conn);
    }

    // DAG DEBUG BEG
    printk("auth_svc_peripheral_tx(), sending %d bytes.\n", len);
    // DAG DEBUG END

    /* Setup the indicate params.  The client will use BLE indications vs.
     * notifications.  This enables the client to know when the central has
     * read the attribute and send another packet of data. */
    struct bt_gatt_indicate_params indicate_params;


    while (!done)
    {
<<<<<<< HEAD
        send_cnt = MIN(len, auth_conn->mtu);
=======
        send_cnt = MIN(len, auth_conn->payload_size);
>>>>>>> 51394bdf

        // setup indicate params
        memset(&indicate_params, 0, sizeof(indicate_params));

        //indicate_params.uuid ??
        indicate_params.attr = auth_conn->auth_client_attr;
        indicate_params.func = auth_svc_peripheral_indicate;
        indicate_params.data = buf;
        indicate_params.len = send_cnt;  /* bytes to send */

        ret = bt_gatt_indicate(auth_conn->conn, &indicate_params);

        // wait on semaphore before sending next chunk
        ret = k_sem_take(&auth_conn->auth_indicate_sem, 3000 /* TODO: Make this a #define */);

        // on wakeup check if error occurred
        if(ret != 0) {
            printk("Wait for central indicated failed, err: %d\n", ret);
            break;
        }

        /* update buffer pointer and count */
        total_bytes_sent += send_cnt;
        len -= send_cnt;
        buf += send_cnt;

        /* are we done sending? */
        if(len == 0) {
            ret = total_bytes_sent;
            break;
        }

    }

    /* TODO:  Return Mbed tls error code */
    return ret;
}


int auth_svc_peripheral_recv_timeout(void *ctx, unsigned char *buf, size_t len, uint32_t timeout)
{
    struct authenticate_conn *auth_conn = (struct authenticate_conn *)ctx;

    int err = auth_svc_buffer_get_wait(&auth_conn->rx_buf, buf,  len, timeout);

    return err;
}

int auth_svc_peripheral_recv(void *ctx,unsigned char *buf, size_t len)
{
    int err = auth_svc_peripheral_recv_timeout(ctx, buf, len, K_NO_WAIT);

    return err;
}



//client_ccc_cfg_changed
static void client_ccc_cfg_changed(const struct bt_gatt_attr *attr, u16_t value)
{
    ARG_UNUSED(attr);

    bool notif_enabled = (value == BT_GATT_CCC_NOTIFY);

    LOG_INF("Client notifications %s", notif_enabled ? "enabled" : "disabled");
}



/**
 * Write from client
 *
 * @param conn
 * @param attr
 * @param buf
 * @param len
 * @param offset
 * @param flags
 * @return
 */
static ssize_t client_write(struct bt_conn *conn, const struct bt_gatt_attr *attr,
                        const void *buf, u16_t len, u16_t offset,
                        u8_t flags)
{
    struct authenticate_conn *auth_conn = (struct authenticate_conn *)bt_con_get_context(conn);

    printk("** client write called, len: %d\n", len);

    /* put bytes into buffer */
    int err = auth_svc_buffer_put(&auth_conn->rx_buf, (const uint8_t*)buf,  len);

    /* return number of bytes writen */
    /* TODO: Test case where only a partial write occured */
    return err;
}


/* AUTH Service Declaration */
BT_GATT_SERVICE_DEFINE(auth_svc,
        BT_GATT_PRIMARY_SERVICE(BT_UUID_AUTH_SVC),

        /**
         *    Central (client role) bt_gatt_write()  ---> server characteristic --> bt_gatt_read() Peripheral (server role)
         *
         *                Central    <---  Notification (client characteristic)  <--- Peripheral
         *
         */

        /**
         * Client characteristic, used by the peripheral (server role) to write messages authentication messages
         * to the central (client role).  The peripheral needs to alert the central a message is
         * ready to be read.
         */
        BT_GATT_CHARACTERISTIC(BT_UUID_AUTH_SVC_CLIENT_CHAR, BT_GATT_CHRC_INDICATE,
                                   (BT_GATT_PERM_READ|BT_GATT_PERM_WRITE), NULL, NULL, NULL),
        BT_GATT_CCC(client_ccc_cfg_changed,
                    BT_GATT_PERM_READ | BT_GATT_PERM_WRITE),

        /**
         * Server characteristic, used by the central (client role) to write authentication messages to.
         * to the server (peripheral)
         */
        BT_GATT_CHARACTERISTIC(BT_UUID_AUTH_SVC_SERVER_CHAR, BT_GATT_CHRC_WRITE,
                               (BT_GATT_PERM_READ|BT_GATT_PERM_WRITE), NULL, client_write, NULL),
);

/**
*
* @return
 */
int auth_svc_get_peripheral_attributes(struct authenticate_conn *auth_con)
{
    auth_con->auth_svc_attr = &auth_svc.attrs[0];

    auth_con->auth_client_attr = &auth_svc.attrs[1];

    auth_con->auth_server_attr = &auth_svc.attrs[2];

    return AUTH_SUCCESS;
}

<|MERGE_RESOLUTION|>--- conflicted
+++ resolved
@@ -198,11 +198,7 @@
 
     while (!done)
     {
-<<<<<<< HEAD
-        send_cnt = MIN(len, auth_conn->mtu);
-=======
         send_cnt = MIN(len, auth_conn->payload_size);
->>>>>>> 51394bdf
 
         // setup indicate params
         memset(&indicate_params, 0, sizeof(indicate_params));
