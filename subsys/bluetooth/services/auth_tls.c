/**
 *  @file  BLE Authentication using DTLS
 *
 *  @brief  DTLS authentication code using Mbed DTLS
 *
 */

#include <zephyr/types.h>
#include <stddef.h>
#include <string.h>
#include <errno.h>
#include <zephyr.h>
#include <init.h>


#include <bluetooth/bluetooth.h>
#include <bluetooth/hci.h>
#include <bluetooth/conn.h>
#include <bluetooth/uuid.h>
#include <bluetooth/gatt.h>
#include <bluetooth/l2cap.h>
#include <bluetooth/services/auth_svc.h>

#if defined(CONFIG_MBEDTLS)
#if !defined(CONFIG_MBEDTLS_CFG_FILE)
#include "mbedtls/config.h"
#else
#include CONFIG_MBEDTLS_CFG_FILE
#endif
#endif /* CONFIG_MBEDTLS_CFG_FILE */

#include <mbedtls/ctr_drbg.h>
#include <mbedtls/net_sockets.h>
#include <mbedtls/x509.h>
#include <mbedtls/x509_crt.h>
#include <mbedtls/ssl.h>
#include <mbedtls/ssl_cookie.h>
#include <mbedtls/error.h>
#include <mbedtls/debug.h>
#include <mbedtls/entropy.h>
#include <mbedtls/timing.h>

#define LOG_LEVEL CONFIG_BT_GATT_AUTHS_LOG_LEVEL
#include <logging/log.h>
LOG_MODULE_DECLARE(auth_svc, CONFIG_BT_GATT_AUTHS_LOG_LEVEL);

#include "auth_internal.h"


#define MAX_MBEDTLS_CONTEXT     5

<<<<<<< HEAD
#define TLS_FRAME_SIZE          550u
=======
#define TLS_FRAME_SIZE          256u  /* should be at least as large as teh MTU */
>>>>>>> a5c54477

#define TLS_FRAME_SYNC_BITS     0xA590
#define TLS_FRAME_SYNC_MASK     0xFFF0
#define TLS_FRAME_BEGIN         0x01
#define TLS_FRAME_NEXT          0x02
#define TLS_FRAME_END           0x04

#pragma pack(push, 1)
struct auth_tls_frame {
    /* bits 15-4  are for frame sync, bits 3-0 are flags */
    uint16_t frame_hdr;  /// bytes to insure we're at a frame
    uint8_t frame_payload[TLS_FRAME_SIZE];  /* TODO: Create #define for this */
};
#pragma pack(pop)



/**
 * Keep list of internal structs which
 */

struct mbed_tls_context {
    bool in_use;

    //mbedtls_entropy_context entropy;  TODO: Investigate if needed
    mbedtls_ctr_drbg_context ctr_drbg;
    mbedtls_ssl_context ssl;
    mbedtls_ssl_config conf;
    mbedtls_x509_crt cacert;
    mbedtls_x509_crt device_cert;
    mbedtls_pk_context device_private_key;
    mbedtls_timing_delay_context timer;
    mbedtls_ssl_cookie_ctx cookie_ctx;
};

static struct mbed_tls_context tlscontext[MAX_MBEDTLS_CONTEXT];


void auth_svc_internal_status_callback(struct authenticate_conn *auth_con , auth_status_t status);



/* ===================== local functions =========================== */


// return NULL if unable to get context
static struct mbed_tls_context *auth_get_mbedcontext(void)
{
    // use mutex lock to protect accessing list
    for(int cnt = 0; cnt < MAX_MBEDTLS_CONTEXT; cnt++) {

        if(!tlscontext[cnt].in_use) {
            tlscontext[cnt].in_use = true;
            return &tlscontext[cnt];
        }
    }

    return NULL;
}

static void auth_free_mbedcontext(struct mbed_tls_context *mbed_ctx)
{
    mbed_ctx->in_use = false;

    /* Free any MBed tls resources */
    mbedtls_x509_crt_free(&mbed_ctx->cacert);
    mbedtls_x509_crt_free(&mbed_ctx->device_cert);
    mbedtls_pk_free(&mbed_ctx->device_private_key);
    mbedtls_ssl_free(&mbed_ctx->ssl);
    mbedtls_ssl_config_free(&mbed_ctx->conf);
    mbedtls_ctr_drbg_free(&mbed_ctx->ctr_drbg);
    //mbedtls_entropy_free(&mbed_ctx->entropy);  TODO: Investigate if needed
}


static void auth_init_context(struct mbed_tls_context *mbed_ctx)
{
    mbedtls_ssl_init(&mbed_ctx->ssl);
    mbedtls_ssl_config_init(&mbed_ctx->conf);
    mbedtls_x509_crt_init(&mbed_ctx->cacert);
    mbedtls_x509_crt_init(&mbed_ctx->device_cert);
    mbedtls_pk_init(&mbed_ctx->device_private_key);
    mbedtls_ssl_cookie_init(&mbed_ctx->cookie_ctx);

    //mbedtls_entropy_init(&mbed_ctx->entropy);  TODO: Investigate if needed.
    mbedtls_ctr_drbg_init(&mbed_ctx->ctr_drbg);
}


/**
 * Timer functions
 */
static unsigned long auth_tls_timing_get_timer( struct mbedtls_timing_hr_time *val, int reset )
{
    unsigned long delta;
    unsigned long *mssec = (unsigned long*) val;
    unsigned long cur_msg = k_uptime_get_32();

    if( reset )
    {
        *mssec = cur_msg;
        return ( 0 );
    }

    delta = cur_msg - *mssec;

    return ( delta );
}

/*
 * Set delays to watch
 */
static void auth_tls_timing_set_delay( void *data, uint32_t int_ms, uint32_t fin_ms )
{
    mbedtls_timing_delay_context *ctx = (mbedtls_timing_delay_context *) data;

    ctx->int_ms = int_ms;
    ctx->fin_ms = fin_ms;

    if( fin_ms != 0 )
        (void) auth_tls_timing_get_timer( &ctx->timer, 1 );
}

/*
 * Get number of delays expired
 */
static int auth_tls_timing_get_delay( void *data )
{
    mbedtls_timing_delay_context *ctx = (mbedtls_timing_delay_context *) data;
    unsigned long elapsed_ms;

    if( ctx->fin_ms == 0 )
        return( -1 );

    elapsed_ms = auth_tls_timing_get_timer( &ctx->timer, 0 );

    if( elapsed_ms >= ctx->fin_ms )
        return( 2 );

    if( elapsed_ms >= ctx->int_ms )
        return( 1 );

    return( 0 );
}

static int auth_tls_drbg_random(void *ctx, unsigned char *rand_buf, size_t number)
{
    // TODO: Use sys_csrand_get() instead?
    sys_rand_get(rand_buf, number);

    return 0;
}


/**
 * Mbed debug levels:   0 No debug
                        1 Error
                        2 State change
                        3 Informational
                        4 Verbose

 * @param ctx
 * @param level
 * @param file
 * @param line
 * @param str
 */
static void auth_mbed_debug(void *ctx, int level, const char *file,
                            int line, const char *str)
{
    const char *p, *basename;

    /**
     * @brief   Need to define const string here vs. const char *fmt = "[%s:%d] %s"
     *          because the LOG_ERR(), LOG_* macros can't handle pointer.
     */
#define LOG_FMT  "[%s:%d] %s"

    (void)ctx;

    if (!file || !str) {
        return;
    }

    /* Extract basename from file */
    for (p = basename = file; *p != '\0'; p++) {
        if (*p == '/' || *p == '\\') {
            basename = p + 1;
        }
    }


    switch(level)
    {
        case 0:
        {
            LOG_ERR(LOG_FMT, log_strdup(basename), line, log_strdup(str));
            break;
        }

        case 1:
        {
            LOG_WRN(LOG_FMT, log_strdup(basename), line, log_strdup(str));
            break;
         }

        case 2:
         {
            LOG_INF(LOG_FMT,  log_strdup(basename), line, log_strdup(str));
            break;
          }

        case 3:
        default:
         {
            LOG_DBG(LOG_FMT, log_strdup(basename), line, log_strdup(str));
            break;
         }
    }
}


/**
 * Mbed routine to send data, called by Mbed TLS library.
 *
 * @param ctx   Context pointer, pointer to struct authenticate_conn
 * @param buf   Buffer to send.
 * @param len   Number of bytes to send.
 *
 * @return  Number of bytes sent, else Mbed tls error.
 */
static int auth_mbedtls_tx(void *ctx, const uint8_t *buf, size_t len)
{
    struct authenticate_conn *auth_conn = (struct authenticate_conn *)ctx;
    int frame_bytes;
    int payload_bytes;
    int send_count = 0;
    int num_frames = 0;
    int tx_ret;
    struct auth_tls_frame frame;
    const uint16_t max_frame = MIN(sizeof(frame), auth_conn->payload_size);
    const uint16_t max_payload = max_frame - sizeof(frame.frame_hdr);

    /* set frame header */
    frame.frame_hdr = TLS_FRAME_SYNC_BITS|TLS_FRAME_BEGIN;

    while (len > 0) {

        /* get payload bytes */
        payload_bytes = MIN(max_payload, len);


        frame_bytes = payload_bytes + sizeof(frame.frame_hdr);

        /* is this the last frame? */
        if((len - payload_bytes) == 0) {
            frame.frame_hdr = TLS_FRAME_SYNC_BITS|TLS_FRAME_END;

            // now check if we're only sending one frame, then set the frame
            // beg flag
            if(num_frames == 0) {
                frame.frame_hdr |= TLS_FRAME_BEGIN;
            }
        }

        /* copy body */
        memcpy(frame.frame_payload, buf, payload_bytes);

#if defined(CONFIG_BT_GATT_CLIENT)
        /* send frame */
        tx_ret = auth_central_tx(auth_conn, (const uint8_t*)&frame, frame_bytes);
#else
        /* send frame */
        tx_ret = auth_periph_tx(auth_conn, (const uint8_t*)&frame, frame_bytes);
#endif
        

        if(tx_ret < 0) {
            LOG_ERR("Failed to send TLS frame, error: %d", tx_ret);
            return MBEDTLS_ERR_SSL_INTERNAL_ERROR;
        }

        /* verify all bytes were sent */
        if(tx_ret != frame_bytes) {
            LOG_ERR("Failed to to send all bytes, send: %d, requested: %d", tx_ret, frame_bytes);
            return MBEDTLS_ERR_SSL_INTERNAL_ERROR;
        }

        /* set next flags */
        frame.frame_hdr = TLS_FRAME_SYNC_BITS|TLS_FRAME_NEXT;

        len -= payload_bytes;
        buf += payload_bytes;
        send_count += payload_bytes;
        num_frames++;
    }

    LOG_INF("Bytes sent: %d", send_count);

    return send_count;
}

// DAG DEBUG BEG
static int auth_mbedtls_rx(void *ctx, uint8_t *buffer, size_t len)
{
    int rx_bytes;
    struct authenticate_conn *auth_conn = (struct authenticate_conn *)ctx;

#if defined(CONFIG_BT_GATT_CLIENT)
    rx_bytes = auth_central_rx(auth_conn, buffer, len);
#else
    rx_bytes = auth_periph_rx(auth_conn, buffer, len);
#endif

    /* check for error */
    if(rx_bytes < 0) {
        LOG_ERR("Failed to receive TLS frame, error: %d", rx_bytes);

        if(rx_bytes == -EAGAIN) {
            return MBEDTLS_ERR_SSL_TIMEOUT;
        }

        return MBEDTLS_ERR_SSL_INTERNAL_ERROR;
    }


    return rx_bytes;
}


#if 0
/**
 *  MBed TLS receive function, called by the MBed library to receive data.
 *
 * @param ctx      Context pointer, pointer to struct authenticate_conn
 * @param buffer   Buffer to copy received bytes.
 * @param len      Byte sizeof buffer.
 *
 * @return         Number of bytes copied into the buffer or MBED error.
 */
static int auth_mbedtls_rx(void *ctx, uint8_t *buffer, size_t len)
{
    struct authenticate_conn *auth_conn = (struct authenticate_conn *)ctx;
    bool last_frame = false;
    bool first_frame = true;
    int rx_bytes;
    int receive_cnt = 0;
    struct auth_tls_frame frame;
    static uint32_t frame_bytes;

    frame_bytes = 0;
    while(!last_frame && len != 0U) {

        rx_bytes = MIN(sizeof(frame.frame_payload), len) + sizeof(frame.frame_hdr);

#if defined(CONFIG_BT_GATT_CLIENT)
        rx_bytes = auth_central_rx(auth_conn, (uint8_t*)&frame, rx_bytes);
#else
        rx_bytes = auth_periph_rx(auth_conn, (uint8_t*)&frame, rx_bytes);
#endif

        /* check for error */
        if(rx_bytes < 0) {
            LOG_ERR("Failed to receive TLS frame, error: %d", rx_bytes);

            if(rx_bytes == -EAGAIN) {
                return MBEDTLS_ERR_SSL_TIMEOUT;
            }

            return MBEDTLS_ERR_SSL_INTERNAL_ERROR;
        }

        /* check for start flag */
        if(first_frame) {
            first_frame = false;
            if(!(frame.frame_hdr & TLS_FRAME_BEGIN)) {
                LOG_ERR("Missing beginning frame");
                return MBEDTLS_ERR_SSL_INTERNAL_ERROR;
            }
            LOG_DBG("Got BEGIN frame.");
            frame_bytes = 0;
        }

        /* check frame sync bytes */
        if((frame.frame_hdr & TLS_FRAME_SYNC_MASK) != TLS_FRAME_SYNC_BITS) {
            LOG_ERR("Invalid frame.");
            return MBEDTLS_ERR_SSL_INTERNAL_ERROR;
        }

        /* Subtract out frame header */
        rx_bytes -= sizeof(frame.frame_hdr);

        /* sanity check, if zero or negative */
        if(rx_bytes <= 0) {
            LOG_ERR("Empty frame!!");
            return receive_cnt;
        }

        /* copy payload bytes */
        memcpy(buffer, frame.frame_payload, rx_bytes);
        

        len -= rx_bytes;
        receive_cnt += rx_bytes;
        buffer += rx_bytes;
        frame_bytes += rx_bytes;

        /* Is this the last frame? */
        if(frame.frame_hdr & TLS_FRAME_END) {
            last_frame = true;
            LOG_DBG("Got LAST frame, total bytes: %d", frame_bytes);
        }
    }

    if(len == 0U && !last_frame) {
        LOG_ERR("Receive buffer from Mbed not large enough.");
        return MBEDTLS_ERR_SSL_BUFFER_TOO_SMALL;
    }

    LOG_DBG("Received %d bytes.", receive_cnt);

    return receive_cnt;
}
#endif
// DAG DEBUG END

/**
 * Set the DTLS cookie.
 *
 * @param auth_conn   Pointer to auth connectoin
 *
 * @return 0 on success, else error code.
 */
static int auth_tls_set_cookie(struct authenticate_conn *auth_conn)
{
    struct bt_conn_info conn_info;
    uint8_t *cookie_info;
    size_t cookie_len;


    int ret = bt_conn_get_info(auth_conn->conn, &conn_info);

    if(ret) {
        return ret;
    }

    struct mbed_tls_context *mbed_ctx = (struct mbed_tls_context *)auth_conn->internal_obj;

    // should not be NULL!!
    if(!mbed_ctx) {
        LOG_ERR("No MBED context.");
        return AUTH_ERROR_INVALID_PARAM;
    }

    if(BT_CONN_TYPE_LE & conn_info.type) {
        cookie_info = (uint8_t*)conn_info.le.local->a.val;
        cookie_len = sizeof(conn_info.le.local->a.val);
    } else {
        cookie_info = (uint8_t*)conn_info.br.dst->val;
        cookie_len = sizeof(conn_info.br.dst->val);
    }

    ret = mbedtls_ssl_set_client_transport_id(&mbed_ctx->ssl, cookie_info, cookie_len);

    return ret;
}


/* ================= external/internal funcs ==================== */
/**
 * @see auth_internal.h
 *
 */
int auth_init_dtls_method(struct authenticate_conn *auth_conn)
{
    struct mbed_tls_context *mbed_ctx;
    int ret;

    LOG_DBG("Initializing Mbed");

    // set conext pointer
    mbed_ctx = auth_get_mbedcontext();

    if (mbed_ctx == NULL) {
        LOG_ERR("Unable to allocate Mbed TLS context.");
        return AUTH_ERROR_NO_RESOURCE;
    }

    if (auth_conn->cert_cont == NULL) {
        LOG_ERR("Device certs not set.");
        return AUTH_ERROR_INVALID_PARAM;
    }

    /* Init mbed context */
    auth_init_context(mbed_ctx);

    /* Save MBED tls context as internal object. The intent of using a void
     * 'internal_obj' is to provide a var in the struct authentication_conn to
     * store different authentication methods.  Instead of Mbed, it maybe a
     * Challenge-Response.*/
    auth_conn->internal_obj = mbed_ctx;

    int endpoint = auth_conn->is_central ? MBEDTLS_SSL_IS_CLIENT : MBEDTLS_SSL_IS_SERVER;

    mbedtls_ssl_config_defaults(&mbed_ctx->conf,
                                endpoint,
                                MBEDTLS_SSL_TRANSPORT_DATAGRAM,
                                MBEDTLS_SSL_PRESET_DEFAULT);


    /* set the lower layer transport functions */
    mbedtls_ssl_set_bio(&mbed_ctx->ssl, auth_conn, auth_mbedtls_tx, auth_mbedtls_rx, NULL);

    /* set max record len */
    mbedtls_ssl_conf_max_frag_len(&mbed_ctx->conf, MBEDTLS_SSL_MAX_FRAG_LEN_512);

    /* Set the DTLS time out */
    /* TODO: Make these KConfig vars */
    mbedtls_ssl_conf_handshake_timeout(&mbed_ctx->conf, 2000u, 15000u);

    /* OPTIONAL is usually a bad choice for security, but makes interop easier
     * in this simplified example, in which the ca chain is hardcoded.
     * Production code should set a proper ca chain and use REQUIRED. */
    mbedtls_ssl_conf_authmode(&mbed_ctx->conf, MBEDTLS_SSL_VERIFY_REQUIRED);

    ret = mbedtls_pk_parse_key(&mbed_ctx->device_private_key, auth_conn->cert_cont->device_cert->private_key,
                               auth_conn->cert_cont->device_cert->key_len, NULL, 0);

    if (ret) {
        auth_free_mbedcontext(mbed_ctx);
        LOG_ERR("Failed to parse device private key, error: 0x%x", ret);
        return AUTH_ERROR_DTLS_INIT_FAILED;
    }

    /**
     * @brief Setup device certs, the CA chain followed by the end device cert.
     */
    if (auth_conn->cert_cont->num_ca_certs == 0u) {
        /* log a warning, this maybe intentional */
        LOG_WRN("No CA certs.");
    }

    for (uint8_t cnt = 0; cnt < auth_conn->cert_cont->num_ca_certs; cnt++) {
        /* Check if this is a device cert */
        if (auth_conn->cert_cont->ca_certs[cnt].cert_type == AUTH_CERT_END_DEVICE) {
            LOG_WRN("End-Device cert being used as CA cert.");
        }

        /* Parse and set the CA certs */
        ret = mbedtls_x509_crt_parse(&mbed_ctx->cacert, auth_conn->cert_cont->ca_certs[cnt].cert_data,
                                     auth_conn->cert_cont->ca_certs[cnt].cert_len);

        if (ret) {
            auth_free_mbedcontext(mbed_ctx);
            LOG_ERR("Failed to parse CA cert, error: 0x%x", ret);
            return AUTH_ERROR_DTLS_INIT_FAILED;
        }
    }

    /* set CA certs into context */
    mbedtls_ssl_conf_ca_chain(&mbed_ctx->conf, &mbed_ctx->cacert, NULL);

    /* Parse the device cert */
    ret = mbedtls_x509_crt_parse(&mbed_ctx->device_cert,
                                 (const unsigned char *) auth_conn->cert_cont->device_cert->cert_data,
                                 auth_conn->cert_cont->device_cert->cert_len);

    if (ret) {
        auth_free_mbedcontext(mbed_ctx);
        LOG_ERR("Failed to parse device cert, error: 0x%x", ret);
        return AUTH_ERROR_DTLS_INIT_FAILED;
    }

    /* Parse and set the device cert */
    ret = mbedtls_ssl_conf_own_cert(&mbed_ctx->conf, &mbed_ctx->device_cert, &mbed_ctx->device_private_key);

    if (ret) {
        auth_free_mbedcontext(mbed_ctx);
        LOG_ERR("Failed to set device cert and key, error: 0x%x", ret);
        return AUTH_ERROR_DTLS_INIT_FAILED;
    }


    /* setup call to Zephyr random API */
    mbedtls_ssl_conf_rng(&mbed_ctx->conf, auth_tls_drbg_random, &mbed_ctx->ctr_drbg);
    mbedtls_ssl_conf_dbg(&mbed_ctx->conf, auth_mbed_debug, auth_conn);

#if defined(MBEDTLS_DEBUG_C)
    mbedtls_debug_set_threshold(3); // Should be KConfig option
#endif

    if (!auth_conn->is_central) {

        ret = mbedtls_ssl_cookie_setup(&mbed_ctx->cookie_ctx, mbedtls_ctr_drbg_random, &mbed_ctx->ctr_drbg);

        if(ret) {
            auth_free_mbedcontext(mbed_ctx);
            LOG_ERR("Failed to setup dtls cookies, error: 0x%x", ret);
            return AUTH_ERROR_DTLS_INIT_FAILED;
        }

        mbedtls_ssl_conf_dtls_cookies(&mbed_ctx->conf, mbedtls_ssl_cookie_write, mbedtls_ssl_cookie_check,
                                      &mbed_ctx->cookie_ctx);

    }


    ret = mbedtls_ssl_setup(&mbed_ctx->ssl, &mbed_ctx->conf);

    if(ret) {
        auth_free_mbedcontext(mbed_ctx);
        LOG_ERR( "mbedtls_ssl_setup returned %d", ret );
        return AUTH_ERROR_DTLS_INIT_FAILED;
    }

    /* Setup timers */
    mbedtls_ssl_set_timer_cb(&mbed_ctx->ssl, &mbed_ctx->timer, auth_tls_timing_set_delay,
                             auth_tls_timing_get_delay );


    return AUTH_SUCCESS;
}


/**
 * If performing a DLTS handshake
 * @param arg1
 * @param arg2
 * @param arg3
 */
void auth_dtls_thead(void *arg1, void *arg2, void *arg3) {

    struct authenticate_conn *auth_conn = (struct authenticate_conn *) arg1;
    struct mbed_tls_context *mbed_ctx = (struct mbed_tls_context *) auth_conn->internal_obj;


    /**
     * For the peripheral (server) we can start the handshake, the code will continue to
     * read looking for a "Client Hello".  So we'll just stay at the  MBEDTLS_SSL_CLIENT_HELLO
     * state until the central sends the "Client Hello"
     *
     * For the central (client), a client hello will be sent immediately.
     */

    if (!auth_conn->is_central) {

        /**
         * For the peripheral (acting as a the DTLS server), use the connection handle
         * as the
         */
        int ret = auth_tls_set_cookie(auth_conn);

        if(ret) {
            LOG_ERR("Failed to get connection info for DTLS cookie, auth failed, error: 0x%x", ret);
            auth_svc_set_status(auth_conn, AUTH_STATUS_AUTHENTICATION_FAILED);
            return;
        }

        int bytecount = auth_svc_buffer_bytecount_wait(&auth_conn->rx_buf, 15000u);

        if(bytecount <= 0) {
            LOG_ERR("Peripheral did not receive initial Client Hello, auth failed, error: %d", bytecount);
            auth_svc_set_status(auth_conn, AUTH_STATUS_AUTHENTICATION_FAILED);
            return;
        }

        LOG_DBG("Peripheral received initial Client Hello from central.");
    }

    /*  Check if th payload size has been set*/
    if(auth_conn->payload_size == 0U) {
        auth_conn->payload_size = bt_gatt_get_mtu(auth_conn->conn) - BLE_LINK_HEADER_BYTES;
    }

    /* Set the max MTU for DTLS */
    //mbedtls_ssl_set_mtu(&mbed_ctx->ssl, auth_conn->payload_size);


    int ret = 0;
    // start
    do {

        // do handshake step
        ret = mbedtls_ssl_handshake( &mbed_ctx->ssl );

        // check return and post status
        //auth_internal_status_callback(struct authenticate_conn *auth_con , auth_status_t status)

        if(ret == MBEDTLS_ERR_SSL_HELLO_VERIFY_REQUIRED) {

            /* restart handshake to process client cookie */
            LOG_DBG("Restarting handshake, need client cookie.");

            mbedtls_ssl_session_reset(&mbed_ctx->ssl);

            /* reset cookie info */
            ret = auth_tls_set_cookie(auth_conn);

            if(ret) {
                LOG_ERR("Failed to reset cookie information, error: 0x%x", ret);
                ret = MBEDTLS_ERR_SSL_INTERNAL_ERROR;
            } else {
                ret = MBEDTLS_ERR_SSL_WANT_READ;
            }
        }

        // Check if we should cancel
        // if(auth_conn->cancel)
        // {
        //    set status to cancel
        //    break;
        // }

    } while( ret == MBEDTLS_ERR_SSL_WANT_READ ||
             ret == MBEDTLS_ERR_SSL_WANT_WRITE );

    // final status
    //      AUTH_CANCELED,
    //     AUTH_FAILED,
    //     AUTH_SUCCESSFUL
    //auth_internal_status_callback(struct authenticate_conn *auth_con , auth_status_t status)

    //            auth_svc_set_status(auth_conn, AUTH_STATUS_AUTHENTICATION_FAILED);

    return;
}

// DAG DEBUG BEG
static uint8_t rx_buf[600];
static uint32_t rx_curr_offset;
static bool rx_first_frame = true;
int auth_dtls_receive_frame(struct authenticate_conn *auth_conn, const uint8_t *buffer, size_t buflen)
{
    struct auth_tls_frame *rx_frame;
    int free_buf_space;

    // read a frame from the peer

    rx_frame = (struct auth_tls_frame *)buffer;


    /* check for start flag */
    if(rx_first_frame) {
        rx_first_frame = false;
        if(!(rx_frame->frame_hdr & TLS_FRAME_BEGIN)) {

            /* reset vars */
            rx_curr_offset = 0;
            rx_first_frame = true;

            LOG_ERR("RX-Missing beginning frame");
            return MBEDTLS_ERR_SSL_INTERNAL_ERROR;
        }
        LOG_DBG("RX-Got BEGIN frame.");
        rx_curr_offset = 0;
    }

    /* check frame sync bytes */
    if((rx_frame->frame_hdr & TLS_FRAME_SYNC_MASK) != TLS_FRAME_SYNC_BITS) {
        /* reset vars */
        rx_curr_offset = 0;
        rx_first_frame = true;

        LOG_ERR("RX-Invalid frame.");
        return MBEDTLS_ERR_SSL_INTERNAL_ERROR;
    }

    /* Subtract out frame header */
    buflen -= sizeof(rx_frame->frame_hdr);

    /* move beyond frame header */
    buffer += sizeof(rx_frame->frame_hdr);

    /* sanity check, if zero or negative */
    if(buflen <= 0) {
        /* reset vars */
        rx_curr_offset = 0;
        rx_first_frame = true;
        LOG_ERR("RX-Empty frame!!");
        return MBEDTLS_ERR_SSL_INTERNAL_ERROR;
    }

    /* ensure there's enough free space in our temp buffer */
    free_buf_space = sizeof(rx_buf) - rx_curr_offset;

    if(free_buf_space < buflen) {
        /* reset vars */
        rx_curr_offset = 0;
        rx_first_frame = true;
        LOG_ERR("RX-not enough free space");
        return MBEDTLS_ERR_SSL_INTERNAL_ERROR;
    }

    /* copy payload bytes */
    memcpy(rx_buf + rx_curr_offset, buffer, buflen);

    rx_curr_offset += buflen;

    /* Is this the last frame? */
    if(rx_frame->frame_hdr & TLS_FRAME_END) {

        LOG_DBG("RX-Got LAST frame, total bytes: %d", rx_curr_offset);

        /* copy into receive buffer */
        auth_svc_buffer_put(&auth_conn->rx_buf, rx_buf, rx_curr_offset);

        /* reset vars */
        rx_curr_offset = 0;
        rx_first_frame = true;
    }

    return 0;

}

// DAG DEBUG GNED<|MERGE_RESOLUTION|>--- conflicted
+++ resolved
@@ -49,11 +49,8 @@
 
 #define MAX_MBEDTLS_CONTEXT     5
 
-<<<<<<< HEAD
-#define TLS_FRAME_SIZE          550u
-=======
+
 #define TLS_FRAME_SIZE          256u  /* should be at least as large as teh MTU */
->>>>>>> a5c54477
 
 #define TLS_FRAME_SYNC_BITS     0xA590
 #define TLS_FRAME_SYNC_MASK     0xFFF0
