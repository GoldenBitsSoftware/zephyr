/**
 *  @file  BLE Authentication using DTLS
 *
 *  @brief  DTLS authentication code using Mbed DTLS
 *
 */

#include <zephyr/types.h>
#include <sys/byteorder.h>
#include <stddef.h>
#include <string.h>
#include <errno.h>
#include <zephyr.h>
#include <init.h>


#include <net/tls_credentials.h>

#if defined(CONFIG_MBEDTLS)
#if !defined(CONFIG_MBEDTLS_CFG_FILE)
#include "mbedtls/config.h"
#else
#include CONFIG_MBEDTLS_CFG_FILE
#endif
#endif /* CONFIG_MBEDTLS_CFG_FILE */

#include <mbedtls/ctr_drbg.h>
#include <mbedtls/net_sockets.h>
#include <mbedtls/x509.h>
#include <mbedtls/x509_crt.h>
#include <mbedtls/ssl.h>
#include <mbedtls/ssl_cookie.h>
#include <mbedtls/error.h>
#include <mbedtls/debug.h>
#include <mbedtls/entropy.h>
#include <mbedtls/timing.h>

#define LOG_LEVEL CONFIG_AUTH_LOG_LEVEL
#include <logging/log.h>
LOG_MODULE_DECLARE(auth_lib, CONFIG_AUTH_LOG_LEVEL);

#include <auth/auth_lib.h>
#include "auth_internal.h"


#define MAX_MBEDTLS_CONTEXT     5


#define USE_DTLS        1  /* TODO: Make this a KConfig var */



/**
 * Keep list of internal structs which
 */

struct mbed_tls_context {
    bool in_use;

    //mbedtls_entropy_context entropy;  TODO: Investigate if needed
    mbedtls_ctr_drbg_context ctr_drbg;
    mbedtls_ssl_context ssl;
    mbedtls_ssl_config conf;
    mbedtls_x509_crt cacert;
    mbedtls_x509_crt device_cert;
    mbedtls_pk_context device_private_key;
    mbedtls_timing_delay_context timer;
    mbedtls_ssl_cookie_ctx cookie_ctx;
};

static struct mbed_tls_context tlscontext[MAX_MBEDTLS_CONTEXT];




/* ===================== local functions =========================== */


// return NULL if unable to get context
static struct mbed_tls_context *auth_get_mbedcontext(void)
{
    // use mutex lock to protect accessing list
    for(int cnt = 0; cnt < MAX_MBEDTLS_CONTEXT; cnt++) {

        if(!tlscontext[cnt].in_use) {
            tlscontext[cnt].in_use = true;
            return &tlscontext[cnt];
        }
    }

    return NULL;
}

static void auth_free_mbedcontext(struct mbed_tls_context *mbed_ctx)
{
    mbed_ctx->in_use = false;

    /* Free any MBed tls resources */
    mbedtls_x509_crt_free(&mbed_ctx->cacert);
    mbedtls_x509_crt_free(&mbed_ctx->device_cert);
    mbedtls_pk_free(&mbed_ctx->device_private_key);
    mbedtls_ssl_free(&mbed_ctx->ssl);
    mbedtls_ssl_config_free(&mbed_ctx->conf);
    mbedtls_ctr_drbg_free(&mbed_ctx->ctr_drbg);
    //mbedtls_entropy_free(&mbed_ctx->entropy);  TODO: Investigate if needed
}


static void auth_init_context(struct mbed_tls_context *mbed_ctx)
{
    mbedtls_ssl_init(&mbed_ctx->ssl);
    mbedtls_ssl_config_init(&mbed_ctx->conf);
    mbedtls_x509_crt_init(&mbed_ctx->cacert);
    mbedtls_x509_crt_init(&mbed_ctx->device_cert);
    mbedtls_pk_init(&mbed_ctx->device_private_key);
    mbedtls_ssl_cookie_init(&mbed_ctx->cookie_ctx);

    //mbedtls_entropy_init(&mbed_ctx->entropy);  TODO: Investigate if needed.
    mbedtls_ctr_drbg_init(&mbed_ctx->ctr_drbg);
}

/**
 * Return the handshake state name, helpful for debug purposes.
 *
 * @param state  The state enumeration.
 *
 * @return  Pointer to handshake string name.
 */
static const char *auth_tls_handshake_state(const mbedtls_ssl_states state)
{
    switch(state) {

        case MBEDTLS_SSL_HELLO_REQUEST:
            return "MBEDTLS_SSL_HELLO_REQUEST";
            break;

        case MBEDTLS_SSL_CLIENT_HELLO:
            return "MBEDTLS_SSL_CLIENT_HELLO";
            break;

        case MBEDTLS_SSL_SERVER_HELLO:
            return "MBEDTLS_SSL_SERVER_HELLO";
            break;

        case MBEDTLS_SSL_SERVER_CERTIFICATE:
            return "MBEDTLS_SSL_SERVER_CERTIFICATE";
            break;

        case MBEDTLS_SSL_SERVER_KEY_EXCHANGE:
            return "MBEDTLS_SSL_SERVER_KEY_EXCHANGE";
            break;

        case MBEDTLS_SSL_CERTIFICATE_REQUEST:
            return "MBEDTLS_SSL_CERTIFICATE_REQUEST";
            break;

        case MBEDTLS_SSL_SERVER_HELLO_DONE:
            return "MBEDTLS_SSL_SERVER_HELLO_DONE";
            break;

        case MBEDTLS_SSL_CLIENT_CERTIFICATE:
            return "MBEDTLS_SSL_CLIENT_CERTIFICATE";
            break;

        case MBEDTLS_SSL_CLIENT_KEY_EXCHANGE:
            return "MBEDTLS_SSL_CLIENT_KEY_EXCHANGE";
            break;

        case MBEDTLS_SSL_CERTIFICATE_VERIFY:
            return "MBEDTLS_SSL_CERTIFICATE_VERIFY";
            break;

        case MBEDTLS_SSL_CLIENT_CHANGE_CIPHER_SPEC:
            return "MBEDTLS_SSL_CLIENT_CHANGE_CIPHER_SPEC";
            break;

        case MBEDTLS_SSL_CLIENT_FINISHED:
            return "MBEDTLS_SSL_CLIENT_FINISHED";
            break;

        case MBEDTLS_SSL_SERVER_CHANGE_CIPHER_SPEC:
            return "MBEDTLS_SSL_SERVER_CHANGE_CIPHER_SPEC";
            break;

        case MBEDTLS_SSL_SERVER_FINISHED:
            return "MBEDTLS_SSL_SERVER_FINISHED";
            break;

        case MBEDTLS_SSL_FLUSH_BUFFERS:
            return "MBEDTLS_SSL_FLUSH_BUFFERS";
            break;

        case MBEDTLS_SSL_HANDSHAKE_WRAPUP:
            return "MBEDTLS_SSL_HANDSHAKE_WRAPUP";
            break;

        case MBEDTLS_SSL_HANDSHAKE_OVER:
            return "MBEDTLS_SSL_HANDSHAKE_OVER";
            break;

        case MBEDTLS_SSL_SERVER_NEW_SESSION_TICKET:
            return "MBEDTLS_SSL_SERVER_NEW_SESSION_TICKET";
            break;

        case MBEDTLS_SSL_SERVER_HELLO_VERIFY_REQUEST_SENT:
            return "MBEDTLS_SSL_SERVER_HELLO_VERIFY_REQUEST_SENT";
            break;

        default:
            break;
    }

    return "unknown";
}


/**
 * Timer functions
 */
static unsigned long auth_tls_timing_get_timer( struct mbedtls_timing_hr_time *val, int reset )
{
    unsigned long delta;
    unsigned long *mssec = (unsigned long*) val;
    unsigned long cur_msg = k_uptime_get_32();

    if( reset )
    {
        *mssec = cur_msg;
        return ( 0 );
    }

    delta = cur_msg - *mssec;

    return ( delta );
}

/*
 * Set delays to watch
 */
static void auth_tls_timing_set_delay( void *data, uint32_t int_ms, uint32_t fin_ms )
{
    mbedtls_timing_delay_context *ctx = (mbedtls_timing_delay_context *) data;

    ctx->int_ms = int_ms;
    ctx->fin_ms = fin_ms;

    if( fin_ms != 0 )
        (void) auth_tls_timing_get_timer( &ctx->timer, 1 );
}

/*
 * Get number of delays expired
 */
static int auth_tls_timing_get_delay( void *data )
{
    mbedtls_timing_delay_context *ctx = (mbedtls_timing_delay_context *) data;
    unsigned long elapsed_ms;

    if( ctx->fin_ms == 0 )
        return( -1 );

    elapsed_ms = auth_tls_timing_get_timer( &ctx->timer, 0 );

    if( elapsed_ms >= ctx->fin_ms )
        return( 2 );

    if( elapsed_ms >= ctx->int_ms )
        return( 1 );

    return( 0 );
}

static int auth_tls_drbg_random(void *ctx, unsigned char *rand_buf, size_t number)
{
    // TODO: Use sys_csrand_get() instead?
    sys_rand_get(rand_buf, number);

    return 0;
}


/**
 * Mbed debug levels:   0 No debug
                        1 Error
                        2 State change
                        3 Informational
                        4 Verbose

 * @param ctx
 * @param level
 * @param file
 * @param line
 * @param str
 */
static void auth_mbed_debug(void *ctx, int level, const char *file,
                            int line, const char *str)
{
    const char *p, *basename;

    /**
     * @brief   Need to define const string here vs. const char *fmt = "[%s:%d] %s"
     *          because the LOG_ERR(), LOG_* macros can't handle pointer.
     */
#define LOG_FMT  "[%s:%d] %s"

    (void)ctx;

    if (!file || !str) {
        return;
    }

    /* Extract basename from file */
    for (p = basename = file; *p != '\0'; p++) {
        if (*p == '/' || *p == '\\') {
            basename = p + 1;
        }
    }


    switch(level)
    {
        case 0:
        {
            LOG_ERR(LOG_FMT, log_strdup(basename), line, log_strdup(str));
            break;
        }

        case 1:
        {
            LOG_WRN(LOG_FMT, log_strdup(basename), line, log_strdup(str));
            break;
         }

        case 2:
         {
            LOG_INF(LOG_FMT,  log_strdup(basename), line, log_strdup(str));
            break;
          }

        case 3:
        default:
         {
            LOG_DBG(LOG_FMT, log_strdup(basename), line, log_strdup(str));
            break;
         }
    }
}



#define DTLS_PACKET_SYNC_BYTES      0x45B8
#define DTLS_HEADER_BYTES           (sizeof(struct dtls_packet_hdr))

/**
 * Header identifying a DTLS packet (aka datagram).  Unlike TLS, DTLS packets
 * must be forwarded to Mbedtls as one or more complete packets.  TLS is
 * design to handle an incoming byte stream.
 */
#pragma pack(push, 1)
struct dtls_packet_hdr {
    uint16_t sync_bytes;    /* use magic number to identify header */
    uint16_t packet_len;    /* size of DTLS datagram */
};
#pragma pack(pop)

/**
 * Mbed routine to send data, called by Mbed TLS library.
 *
 * @param ctx   Context pointer, pointer to struct authenticate_conn
 * @param buf   Buffer to send.
 * @param len   Number of bytes to send.
 *
 * @return  Number of bytes sent, else Mbed tls error.
 */
static int auth_mbedtls_tx(void *ctx, const uint8_t *buf, size_t len)
{
    int send_cnt;
    struct authenticate_conn *auth_conn = (struct authenticate_conn *)ctx;

#ifdef USE_DTLS
    uint8_t dtls_temp_buf[600];  /* make 600 config var */
    struct dtls_packet_hdr *dtls_hdr = (struct dtls_packet_hdr *)dtls_temp_buf;

    /* set byte order to Big Endian when sending over lower transport. */
    dtls_hdr->sync_bytes = sys_cpu_to_be16(DTLS_PACKET_SYNC_BYTES);
    dtls_hdr->packet_len = sys_cpu_to_be16((uint16_t)len);  /* does not include header */

    memcpy(&dtls_temp_buf[DTLS_HEADER_BYTES], buf, len);

    /* send to peripheral */
    send_cnt = auth_xport_send(auth_conn->xport_hdl, dtls_temp_buf, len + DTLS_HEADER_BYTES);
#else
    /* TLS - just send, no need to worry about DTLS IP packet boundary.
     * TLS can handle a steam of bytes. */
    send_cnt = auth_xport_send(auth_conn->xport_hdl, buf, len);
#endif

    if(send_cnt < 0) {
        LOG_ERR("Failed to send, err: %d", send_cnt);
        return -1;  /* TODO: Return the correct MBED error code */
    }

    LOG_INF("Send %d byes.", send_cnt);

    /* return number bytes sent, do not include the DTLS header */
    return (send_cnt - DTLS_HEADER_BYTES);
}


static int auth_mbedtls_rx(void *ctx, uint8_t *buffer, size_t len)
{
    struct authenticate_conn *auth_conn = (struct authenticate_conn *)ctx;
    int rx_bytes = 0;

#ifndef USE_DTLS
    /* For TLS just copy bytes, no need to handle DTLS packet boundary. */
    rx_bytes = auth_xport_recv(auth_conn->xport_hdl, buffer, len, 30000);

    if(rx_bytes < 0) {
        /* some error, return correct MBedtls code */
        /* might be just a simple time-out */
        return 0;
    }

    return rx_bytes;

#else

    struct dtls_packet_hdr dtls_hdr;
    int total_bytes_returned = 0;
    uint16_t packet_len = 0;

    // DAG DEBUG BEG
    LOG_INF("**auth_mbedtls_rx() start");
    // DAG DEBUG END

    while(true) {

        rx_bytes = auth_xport_getnum_recvqueue_bytes_wait(auth_conn->xport_hdl, 1000u);

        /* no bytes or timed out */
        if(rx_bytes == 0 || rx_bytes == -EAGAIN) {
            continue;
        }

        /* an error */
        if(rx_bytes < 0) {
            /* an error occurred */
            return rx_bytes;
        }

        if(rx_bytes < DTLS_HEADER_BYTES) {
            return total_bytes_returned;
        }

        /* peek into receive queue */
        auth_xport_recv_peek(auth_conn->xport_hdl, (uint8_t*)&dtls_hdr, sizeof(struct dtls_packet_hdr));

        /* check for sync bytes */
        if( sys_be16_to_cpu(dtls_hdr.sync_bytes) != DTLS_PACKET_SYNC_BYTES) {
            // read bytes and try to peek again
            auth_xport_recv(auth_conn->xport_hdl, (uint8_t*)&dtls_hdr, sizeof(struct dtls_packet_hdr), 1000u);
            continue;
        }

        // have valid DTLS packet header, check packet length
        dtls_hdr.packet_len = sys_be16_to_cpu(dtls_hdr.packet_len);

        /* Is there enough room to copy into Mbedtls buffer? */
        if(dtls_hdr.packet_len > len)  {
            return total_bytes_returned;
        }

        /* Zero length packet, ignore */
        if(dtls_hdr.packet_len == 0u) {
            LOG_ERR("Empty DTLS packet.");
            /* Read the DTLS header and return */
            auth_xport_recv(auth_conn->xport_hdl, (uint8_t*)&dtls_hdr, sizeof(struct dtls_packet_hdr), 1000u);
            return total_bytes_returned;
        }

        /* rx_bytes must be at least DTLS_HEADER_BYTES in length  here */
        if((int)dtls_hdr.packet_len <= (rx_bytes - (int)DTLS_HEADER_BYTES)) {

            packet_len = dtls_hdr.packet_len;

            /* copy packet into mbed buffers */
            /* read header, do not forward to Mbed */
            auth_xport_recv(auth_conn->xport_hdl, (uint8_t*)&dtls_hdr, sizeof(struct dtls_packet_hdr), 1000u);

            /* read packet into mbed buffer*/
            rx_bytes = auth_xport_recv(auth_conn->xport_hdl, buffer, packet_len, 1000u);

            if(rx_bytes <= 0) {
                /* an error occurred */
                return total_bytes_returned;
            }

            total_bytes_returned += rx_bytes;
            len -= rx_bytes;
            buffer += rx_bytes;

           /* we're done with one DTLS packet, return */
            break;
        }
    }

    return total_bytes_returned;
#endif
}



/**
 * Set the DTLS cookie.
 *
 * @param auth_conn   Pointer to auth connectoin
 *
 * @return 0 on success, else error code.
 */
static int auth_tls_set_cookie(struct authenticate_conn *auth_conn)
{
    struct bt_conn_info conn_info;
    uint8_t *cookie_info;
    size_t cookie_len;


    int ret = bt_conn_get_info(auth_conn->conn, &conn_info);

    if(ret) {
        return ret;
    }

    struct mbed_tls_context *mbed_ctx = (struct mbed_tls_context *)auth_conn->internal_obj;

    // should not be NULL!!
    if(!mbed_ctx) {
        LOG_ERR("No MBED context.");
        return AUTH_ERROR_INVALID_PARAM;
    }

    if(BT_CONN_TYPE_LE & conn_info.type) {
        cookie_info = (uint8_t*)conn_info.le.local->a.val;
        cookie_len = sizeof(conn_info.le.local->a.val);
    } else {
        cookie_info = (uint8_t*)conn_info.br.dst->val;
        cookie_len = sizeof(conn_info.br.dst->val);
    }

    ret = mbedtls_ssl_set_client_transport_id(&mbed_ctx->ssl, cookie_info, cookie_len);

    return ret;
}


/* ================= external/internal funcs ==================== */
/**
 * @see auth_internal.h
 *
 */
int auth_init_dtls_method(struct authenticate_conn *auth_conn)
{
    struct mbed_tls_context *mbed_ctx;
    int ret;
    uint8_t *cred_val;
    size_t cred_len;

    LOG_DBG("Initializing Mbed");

    // set conext pointer
    mbed_ctx = auth_get_mbedcontext();

    if (mbed_ctx == NULL) {
        LOG_ERR("Unable to allocate Mbed TLS context.");
        return AUTH_ERROR_NO_RESOURCE;
    }


    /* Init mbed context */
    auth_init_context(mbed_ctx);

    /* Save MBED tls context as internal object. The intent of using a void
     * 'internal_obj' is to provide a var in the struct authentication_conn to
     * store different authentication methods.  Instead of Mbed, it maybe a
     * Challenge-Response.*/
    auth_conn->internal_obj = mbed_ctx;

    int endpoint = auth_conn->is_client ? MBEDTLS_SSL_IS_CLIENT : MBEDTLS_SSL_IS_SERVER;

    mbedtls_ssl_config_defaults(&mbed_ctx->conf,
                                endpoint,
                                MBEDTLS_SSL_TRANSPORT_DATAGRAM,
                                MBEDTLS_SSL_PRESET_DEFAULT);


    /* set the lower layer transport functions */
    mbedtls_ssl_set_bio(&mbed_ctx->ssl, auth_conn, auth_mbedtls_tx, auth_mbedtls_rx, NULL);

    /* set max record len */
    mbedtls_ssl_conf_max_frag_len(&mbed_ctx->conf, MBEDTLS_SSL_MAX_FRAG_LEN_512);

    /* Set the DTLS time out */
    /* TODO: Make these KConfig vars */
    mbedtls_ssl_conf_handshake_timeout(&mbed_ctx->conf, 10000u, 30000u);

    /* OPTIONAL is usually a bad choice for security, but makes interop easier
     * in this simplified example, in which the ca chain is hardcoded.
     * Production code should set a proper ca chain and use REQUIRED. */
    mbedtls_ssl_conf_authmode(&mbed_ctx->conf, MBEDTLS_SSL_VERIFY_REQUIRED);

    /**
     * Get pointer to device private key.
     */
    ret = tls_credential_get_info(AUTH_DEVICE_CERT_TAG, TLS_CREDENTIAL_PRIVATE_KEY, &cred_val, &cred_len);

    if(ret) {
        auth_free_mbedcontext(mbed_ctx);
        LOG_ERR("Failed to get device private key, error: %d\n", ret);
        return AUTH_ERROR_DTLS_INIT_FAILED;
    }


    ret = mbedtls_pk_parse_key(&mbed_ctx->device_private_key, cred_val, cred_len, NULL, 0);

    if (ret) {
        auth_free_mbedcontext(mbed_ctx);
        LOG_ERR("Failed to parse device private key, error: 0x%x", ret);
        return AUTH_ERROR_DTLS_INIT_FAILED;
    }

    /**
     * @brief Setup device certs, the CA chain followed by the end device cert.
     */
    ret = tls_credential_get_info(AUTH_CERT_CA_CHAIN_TAG, TLS_CREDENTIAL_CA_CERTIFICATE, &cred_val, &cred_len);

    if(ret) {
        auth_free_mbedcontext(mbed_ctx);
        LOG_ERR("Failed to get cert CA chain, error: %d\n", ret);
        return AUTH_ERROR_DTLS_INIT_FAILED;
    }

    /* Parse and set the CA certs */
    ret = mbedtls_x509_crt_parse(&mbed_ctx->cacert, cred_val, cred_len);

    if (ret) {
        auth_free_mbedcontext(mbed_ctx);
        LOG_ERR("Failed to parse CA cert, error: 0x%x", ret);
        return AUTH_ERROR_DTLS_INIT_FAILED;
    }

    /* set CA certs into context */
    mbedtls_ssl_conf_ca_chain(&mbed_ctx->conf, &mbed_ctx->cacert, NULL);

    /* Get and parse the device cert */
    ret = tls_credential_get_info(AUTH_DEVICE_CERT_TAG, TLS_CREDENTIAL_SERVER_CERTIFICATE, &cred_val, &cred_len);

    if(ret) {
        auth_free_mbedcontext(mbed_ctx);
        LOG_ERR("Failed to get device cert, error: %d\n", ret);
        return AUTH_ERROR_DTLS_INIT_FAILED;
    }

    ret = mbedtls_x509_crt_parse(&mbed_ctx->device_cert,
                                 (const unsigned char *)cred_val, cred_len);


    if (ret) {
        auth_free_mbedcontext(mbed_ctx);
        LOG_ERR("Failed to parse device cert, error: 0x%x", ret);
        return AUTH_ERROR_DTLS_INIT_FAILED;
    }

    /* Parse and set the device cert */
    ret = mbedtls_ssl_conf_own_cert(&mbed_ctx->conf, &mbed_ctx->device_cert, &mbed_ctx->device_private_key);

    if (ret) {
        auth_free_mbedcontext(mbed_ctx);
        LOG_ERR("Failed to set device cert and key, error: 0x%x", ret);
        return AUTH_ERROR_DTLS_INIT_FAILED;
    }


    /* setup call to Zephyr random API */
    mbedtls_ssl_conf_rng(&mbed_ctx->conf, auth_tls_drbg_random, &mbed_ctx->ctr_drbg);
    mbedtls_ssl_conf_dbg(&mbed_ctx->conf, auth_mbed_debug, auth_conn);

#if defined(MBEDTLS_DEBUG_C)
    mbedtls_debug_set_threshold(3); // Should be KConfig option
#endif

    if (!auth_conn->is_client) {

        ret = mbedtls_ssl_cookie_setup(&mbed_ctx->cookie_ctx, mbedtls_ctr_drbg_random, &mbed_ctx->ctr_drbg);

        if(ret) {
            auth_free_mbedcontext(mbed_ctx);
            LOG_ERR("Failed to setup dtls cookies, error: 0x%x", ret);
            return AUTH_ERROR_DTLS_INIT_FAILED;
        }

        mbedtls_ssl_conf_dtls_cookies(&mbed_ctx->conf, mbedtls_ssl_cookie_write, mbedtls_ssl_cookie_check,
                                      &mbed_ctx->cookie_ctx);

    }


    ret = mbedtls_ssl_setup(&mbed_ctx->ssl, &mbed_ctx->conf);

    if(ret) {
        auth_free_mbedcontext(mbed_ctx);
        LOG_ERR( "mbedtls_ssl_setup returned %d", ret );
        return AUTH_ERROR_DTLS_INIT_FAILED;
    }

    /* Setup timers */
    mbedtls_ssl_set_timer_cb(&mbed_ctx->ssl, &mbed_ctx->timer, auth_tls_timing_set_delay,
                             auth_tls_timing_get_delay );


    return AUTH_SUCCESS;
}


/**
 * If performing a DLTS handshake
 * @param arg1
 * @param arg2
 * @param arg3
 */
void auth_dtls_thead(void *arg1, void *arg2, void *arg3) {

    struct authenticate_conn *auth_conn = (struct authenticate_conn *) arg1;
    struct mbed_tls_context *mbed_ctx = (struct mbed_tls_context *) auth_conn->internal_obj;


    /**
     * For the server we can noty start the handshake, the code will continue to
     * read looking for a "Client Hello".  So we'll just stay at the  MBEDTLS_SSL_CLIENT_HELLO
     * state until the central sends the "Client Hello"
     *
     * For the client, a client hello will be sent immediately.
     */

    if (!auth_conn->is_client) {

        /**
         * For the the DTLS server, use the auth connection handle as the cookie.
         */
        int ret = auth_tls_set_cookie(auth_conn);

        if(ret) {
            LOG_ERR("Failed to get connection info for DTLS cookie, auth failed, error: 0x%x", ret);
            auth_lib_set_status(auth_conn, AUTH_STATUS_AUTHENTICATION_FAILED);
            return;
        }

        int bytecount = 0;
        while(bytecount == 0) {

            /* Server wait for client hello */
            bytecount = auth_xport_getnum_recvqueue_bytes_wait(auth_conn->xport_hdl, 15000u);

            if (bytecount < 0) {
                LOG_ERR("Server, error when waiting for client hello, error: %d", bytecount);
                auth_lib_set_status(auth_conn, AUTH_STATUS_AUTHENTICATION_FAILED);
                return;
            }
        }

        LOG_INF("Server received initial Client Hello from client.");
    }

    // DAG DEBUG BEG
    int prev_state = 0xFF;
    // DAG DEBUG END

    int ret = 0;
    /* start handshake */
    do {

        while(mbed_ctx->ssl.state != MBEDTLS_SSL_HANDSHAKE_OVER)
        {
            // DAG DEBUG BEG
            LOG_ERR("** STARTING Handshake state: %s", auth_tls_handshake_state(mbed_ctx->ssl.state));
            // DAG DEBUG END

            // do handshake step
            ret = mbedtls_ssl_handshake_step(&mbed_ctx->ssl);

            // DAG DEBUG BEG
<<<<<<< HEAD
            ret = -ret;
            LOG_ERR("**Handshake state: %s, ret: 0x%x", auth_tls_handshake_state(mbed_ctx->ssl.state), ret);
=======
            LOG_ERR("**Handshake state: %s, ret: 0x%x", auth_tls_handshake_state(mbed_ctx->ssl.state), -ret);
>>>>>>> 5d2beb6b
            // DAG DEBUG END

            if(ret != 0) {
                break;
            }
        }

        // DAG DEBUG BEG
        if(prev_state != mbed_ctx->ssl.state) {
            // print handshake state
            LOG_ERR("Handshake state: %s", auth_tls_handshake_state(mbed_ctx->ssl.state));
            prev_state = mbed_ctx->ssl.state;
        }
        // DAG DEBUG END


        // check return and post status
        //auth_internal_status_callback(struct authenticate_conn *auth_con , auth_status_t status)

        if(ret == MBEDTLS_ERR_SSL_HELLO_VERIFY_REQUIRED) {

            /* restart handshake to process client cookie */
            LOG_INF("Restarting handshake, need client cookie.");

            mbedtls_ssl_session_reset(&mbed_ctx->ssl);

            /* reset cookie info */
            ret = auth_tls_set_cookie(auth_conn);

            if(ret) {
                LOG_ERR("Failed to reset cookie information, error: 0x%x", ret);
                ret = MBEDTLS_ERR_SSL_INTERNAL_ERROR;
            } else {
                ret = MBEDTLS_ERR_SSL_WANT_READ;
            }
        }

        // Check if we should cancel
        // if(auth_conn->cancel)
        // {
        //    set status to cancel
        //    break;
        // }

    } while( ret == MBEDTLS_ERR_SSL_WANT_READ ||
             ret == MBEDTLS_ERR_SSL_WANT_WRITE );

    if(ret == 0) {
        LOG_DBG("DTLS Handshake success.");
    } else {
        LOG_ERR("DTLS Handshake failed, error: 0x%x", ret);
    }


    // final status
    //      AUTH_CANCELED,
    //     AUTH_FAILED,
    //     AUTH_SUCCESSFUL
    //auth_internal_status_callback(struct authenticate_conn *auth_con , auth_status_t status)

    //            auth_svc_set_status(auth_conn, AUTH_STATUS_AUTHENTICATION_FAILED);

    return;
}


<|MERGE_RESOLUTION|>--- conflicted
+++ resolved
@@ -788,12 +788,7 @@
             ret = mbedtls_ssl_handshake_step(&mbed_ctx->ssl);
 
             // DAG DEBUG BEG
-<<<<<<< HEAD
-            ret = -ret;
-            LOG_ERR("**Handshake state: %s, ret: 0x%x", auth_tls_handshake_state(mbed_ctx->ssl.state), ret);
-=======
             LOG_ERR("**Handshake state: %s, ret: 0x%x", auth_tls_handshake_state(mbed_ctx->ssl.state), -ret);
->>>>>>> 5d2beb6b
             // DAG DEBUG END
 
             if(ret != 0) {
