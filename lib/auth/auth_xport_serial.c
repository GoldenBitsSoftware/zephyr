--- conflicted
+++ resolved
@@ -143,10 +143,9 @@
     }
 }
 
-<<<<<<< HEAD
-
-static void auth_xp_uart_cb(struct uart_event *evt, void *user_data)
-=======
+
+//static void auth_xp_uart_cb(struct uart_event *evt, void *user_data)
+
 /**
  * For interrupt driven IO
  *
@@ -213,7 +212,6 @@
 
 #if 0
 static void __attribute__((optimize("O0"))) auth_xp_uart_cb(struct uart_event *evt, void *user_data)
->>>>>>> af9dee3b
 {
     int err;
     struct serial_xp_instance *serial_inst = (struct serial_xp_instance *)user_data;
@@ -369,12 +367,9 @@
         return AUTH_ERROR_NO_RESOURCE;
     }
 
-<<<<<<< HEAD
-    serial_inst->serial_dev = serial_param->serial_dev;
     serial_inst->xport_hdl = xport_hdl;
-=======
     serial_inst->uart_dev = serial_param->uart_dev;
->>>>>>> af9dee3b
+
     //  serial_param->payload_size  ??
 
     /* set serial event callback */
@@ -389,11 +384,11 @@
     auth_xport_set_sendfunc(xport_hdl, auth_xp_serial_send);
 
     /* enable receiving */
-<<<<<<< HEAD
+
     uint8_t *rx_buf = serial_get_xp_buffer(SERIAL_LINK_MTU);
     serial_set_xp_buffer_setreq_len(rx_buf, SERIAL_LINK_MTU);
-    uart_rx_enable(serial_inst->serial_dev, rx_buf, 1 /*SERIAL_LINK_MTU*/, 5000 /* make define */);
-=======
+    //uart_rx_enable(serial_inst->serial_dev, rx_buf, 1 /*SERIAL_LINK_MTU*/, 5000 /* make define */);
+
     uart_irq_rx_enable(serial_inst->uart_dev);
 
     /* enable error irq */
@@ -402,7 +397,7 @@
     //uint8_t *rx_buf = serial_get_xp_buffer(SERIAL_LINK_MTU);
    // serial_set_xp_buffer_setreq_len(rx_buf, SERIAL_LINK_MTU);
     //uart_rx_enable(serial_inst->serial_dev, rx_buf, SERIAL_LINK_MTU, 2000 /* make define */);
->>>>>>> af9dee3b
+
 
     return AUTH_SUCCESS;
 }
